#
# Copyright (c) 2009 Nokia Corporation and/or its subsidiary(-ies).
# All rights reserved.
# This component and the accompanying materials are made available
# under the terms of "Eclipse Public License v1.0"
# which accompanies this distribution, and is available
# at the URL "http://www.eclipse.org/legal/epl-v10.html".
#
# Initial Contributors:
# Nokia Corporation - initial contribution.
#
# Contributors:
#
# Description: 
#

TEMPLATE=lib
TARGET=javalcdui
CONFIG += omj java stl
CONFIG -= qt

INCLUDEPATH += ../inc.nokialcdui
INCLUDEPATH += ../../lcdui/inc

SOURCES += ../src.nokialcdui/*.cpp
SOURCES += ../src/*.cpp
         
LIBS += -lapgrfx \
        -lbafl \
        -lestor \
        -letext \
        -lapparc \
        -lavkon \
        -lbitgdi \
        -lcone \
        -leikcore \
        -leiksrvc \
        -leswt \
        -lfbscli \
        -ltouchfeedback \
        -ljavacoreui \
        -ljavalegacyutils \
        -lflogger \
        -lgdi \
        -lws32 \
        -lhwrmlightclient \
        -lgfxtrans \
        -lws32 \
        -lcentralrepository \ 
#ifdef RD_JAVA_NGA_ENABLED
<<<<<<< HEAD
	-llibEGL \
=======
	-llibegl_sw \
>>>>>>> 5efadb93
	-llibglesv1_cm
#endif // RD_JAVA_NGA_ENABLED

include(../../../../build/omj.pri)<|MERGE_RESOLUTION|>--- conflicted
+++ resolved
@@ -48,11 +48,7 @@
         -lws32 \
         -lcentralrepository \ 
 #ifdef RD_JAVA_NGA_ENABLED
-<<<<<<< HEAD
-	-llibEGL \
-=======
-	-llibegl_sw \
->>>>>>> 5efadb93
+-llibegl_sw \
 	-llibglesv1_cm
 #endif // RD_JAVA_NGA_ENABLED
 
